--- conflicted
+++ resolved
@@ -263,12 +263,7 @@
   nex::Int = 2 # Number of elements in x direction
   ney ::Int = 2 # Number of elements in y direction
   order::Int = 2 # Order of the finite elements
-<<<<<<< HEAD
   U∞::Float64 = 0.0645#0.06 # Inlet velocity
-=======
-  U∞::Float64 = 0.06 # Inlet velocity
-  ϕ∞::Float64 = 35000 # Initial feed concentration
->>>>>>> 39f1bb1a
   Δt::Float64 = 0.1 # Time step
   tf::Float64 = 0.1 # Final time
 end
