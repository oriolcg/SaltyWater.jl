module NavierStokes_ConvectionDiffusion
"""
    NavierStokes_ConvectionDiffusion

    This module contains the functions for the Navier-Stokes equations with convection-diffusion.

    # Examples
    ```julia-repl
    julia> using NavierStokes_ConvectionDiffusion
    julia> solve_NSCD()
    ```
"""

using Gridap
using Gridap.FESpaces: zero_free_values, interpolate!
using Gridap.Fields: meas
using Gridap.Geometry
using Parameters
using DrWatson

export NavierStokes_ConvectionDiffusion_params, solve_NSCD

"""
    solve_NSCD(params)

    This function solves the Navier-Stokes equations with convection-diffusion on
    a 2D rectangular domain using the finite element method. We assume a channel
    flow with a parabolic inflow profile and an osmosis membrane in the middle of
    the channel. The membrane is modeled as a Robin boundary condition.

    # Arguments
    - `params::Parameters`: A Parameters object containing the parameters of the problem.

    # Output
    - vtk file with the solution, stored in the `data/sims` folder.
"""
function solve_NSCD(params)

  # Define the domain
  @unpack H,L,nex,ney = params
  𝒯 = CartesianDiscreteModel((0,L,0,2H), (nex,ney))
  Ω = Interior(𝒯)

#=  For distinguishing between feed channel and permeate channel. not needed anymore
# Divide channel
  function is_in_feed_channel(coords)
    array = Bool[]
    for coordsᵢ in coords
      y_avg = 0.0
      for coordᵢ in coordsᵢ
        y_avg += coordᵢ[2]
      end
      y_avg /= length(coordsᵢ)
      push!(array, y_avg < H)
    end
    return array
  end
  coords = get_cell_coordinates(Ω)
  feed_channel_mask = is_in_feed_channel(coords)
  feed_channel_indeces = findall(feed_channel_mask)
  # permeate_channel_indeces = findall(.!feed_channel_mask)
  Ωf = Interior(Ω, feed_channel_indeces)
  # Ωp = Interior(Ω, permeate_channel_indeces)

  # Define the interface
  function is_in_interface(coords) # this only checks for
    array = Bool[]
    for coordsᵢ in coords
      y_avg = 0.0
      x_min = 0.0
      for coordᵢ in coordsᵢ
        y_avg += coordᵢ[2]
        x_min = max(x_min,coordᵢ[1])
      end
      y_avg /= length(coordsᵢ)
      push!(array, (y_avg ≈ H) && (x_min > 0.0))
    end
    return array
end 
=#

  # Define boundary tags
  labels_Ω = get_face_labeling(𝒯)
  add_tag_from_tags!(labels_Ω,"top",[4,6])       # assign the label "top" to the entity 3,4 and 6 (top corners and top side)
  add_tag_from_tags!(labels_Ω,"bottom",[2,5])    # assign the label "bottom" to the entity 1,2 and 5 (bottom corners and bottom side)
  add_tag_from_tags!(labels_Ω,"inlet",[1,3,7])         # assign the label "inlet" to the entity 7 (left side)
  add_tag_from_tags!(labels_Ω,"outlet",[8])        # assign the label "outlet" to the entity 8 (right side)

  # entity_tag_left_p = num_entities(labels_Ω) + 1 # add a new tag for the interface

  # # this for-loop finds all the vertices and edges in interface and assigns the new tag to them
  # for d in 0:1
  #     face_coords = get_cell_coordinates(Grid(ReferenceFE{d}, 𝒯))
  #     interface  = findall(is_in_interface(face_coords))

  #     for i in interface
  #         labels_Ω.d_to_dface_to_entity[d+1][i] = entity_tag_left_p
  #     end
  # end
  # add_tag!(labels_Ω,"interface",[entity_tag_left_p])

  # Define boundaries
  #Γfp = Interface(Ωf,Ωp)
  Γin = Boundary(Ω, tags="inlet")
  Γout = Boundary(Ω, tags="outlet")
  Γfp = Boundary(Ω, tags="top")
  Γb = Boundary(Ω, tags="bottom")
  nfp = get_normal_vector(Γfp)
  nb = get_normal_vector(Γb)
  nout = get_normal_vector(Γout)

  # Boundary condition
<<<<<<< HEAD
  @unpack U∞,ϕ∞ = params
  uin((x,y),t) = VectorValue(3/2*U∞*(1.0-(y/H)^2),0.0)*(y<H) + VectorValue(0.0,0.0)*(y>=H)
  uin(t::Real) = x -> uin(x,t)
  utop((x,y),t) = VectorValue(0.0,0.0)
  utop(t::Real) = x -> utop(x,t)
  ϕin((x,y),t) = ϕ∞ * (y<H)
  ϕin(t::Real) = x -> ϕin(x,t)
  pout((x,y)) = 1.0e2 * (y<H)
=======
  @unpack U∞ = params
  uin((x,y),t) = VectorValue(3/2*U∞*(1.0-(y/H)^2),0.0) #*(y<H) + VectorValue(0.0,0.0)*(y>=H)
  uin(t::Real) = x -> uin(x,t)
  utop((x,y),t) = VectorValue(0.0,0.0)
  utop(t::Real) = x -> utop(x,t)
  ϕin((x,y),t) = 35000 #* (y<H)
  ϕin(t::Real) = x -> ϕin(x,t)
  pout((x,y)) = 6.0e3 #* (y<H)
>>>>>>> d3e327a1

  # Define the finite element spaces
  @unpack order = params
  reffeᵤ = ReferenceFE(lagrangian,VectorValue{2,Float64},order)
  reffeₚ = ReferenceFE(lagrangian,Float64,order-1)
  reffeᵩ = ReferenceFE(lagrangian,Float64,order-1)
<<<<<<< HEAD
  V = TestFESpace(Ω,reffeᵤ, conformity=:H1, dirichlet_tags=["inlet","top","bottom","interface"],dirichlet_masks=[(true,true),(true,true),(false,true),(true,false)])
=======
  V = TestFESpace(Ω,reffeᵤ, conformity=:C0, dirichlet_tags=["inlet","bottom","top","outlet"],dirichlet_masks=[(true,true),(true,false),(true,false),(false,false)]) #only for U, first is Ux, second is Uy
>>>>>>> d3e327a1
  U = TransientTrialFESpace(V, [uin,utop,utop,utop])
  Qf = TestFESpace(Ω,reffeₚ, conformity=:C0, dirichlet_tags=["outlet"])
  #Qp = TestFESpace(Ωp,reffeₚ, conformity=:C0)
  Pf = TrialFESpace(Qf)
  #Pp = TrialFESpace(Qp)
  Ψf = TestFESpace(Ω,reffeᵩ, conformity=:H1, dirichlet_tags=["inlet"])
  Φf = TransientTrialFESpace(Ψf,ϕin)
<<<<<<< HEAD
  Ψp = TestFESpace(Ωp,reffeᵩ, conformity=:H1, dirichlet_tags=["inlet"])
  Φp = TransientTrialFESpace(Ψp,ϕin)
  ΗΦf = TrialFESpace(Ψf,0.0)
  ΗΦp = TrialFESpace(Ψp,0.0)
  X = TransientMultiFieldFESpace([U,Pf,Pp,Φf,Φp,ΗΦf,ΗΦp])
  Y = MultiFieldFESpace([V,Qf,Qp,Ψf,Ψp,Ψf,Ψp])

  Η = TrialFESpace(V, [utop(0.0),utop(0.0),utop(0.0),utop(0.0)])
=======
  #Ψp = TestFESpace(Ωp,reffeᵩ, conformity=:H1, dirichlet_tags=["inlet"])
  #Φp = TransientTrialFESpace(Ψp,ϕin)
  X = TransientMultiFieldFESpace([U,Pf,Φf])
  Y = MultiFieldFESpace([V,Qf,Ψf])

  #Η = TrialFESpace(V, [utop(0.0),utop(0.0),utop(0.0),utop(0.0)])
  #ΗΦf = TrialFESpace(Ψf,0.0)
  #ΗΦp = TrialFESpace(Ψp,0.0)
>>>>>>> d3e327a1

  # Initial solution
  xₕ₀ = interpolate_everywhere([uin(0.0),0.0,ϕin(0.0)],X(0.0))
  filename = datadir("sims","sol0")
  writevtk(Ω,filename,cellfields=["u"=>xₕ₀[1],"pf"=>xₕ₀[2],"phif"=>xₕ₀[3]],order=order)

  # Measures
  degree = 2*order
  dΩ = Measure(Ω,degree)
  #dΩf = Measure(Ωf,degree)
  #dΩp = Measure(Ωp,degree)
  dΓfp = Measure(Γfp,degree)
  dΓb = Measure(Γb,degree)
  dΓout = Measure(Γout,degree)

  # # Explicit FE functions  # saves results from each iteration, initialises vectors
  # global ηₙₕ = interpolate(utop(0),Η)
  # global uₙₕ = interpolate(uin(0.0),U(0.0))
  # global fv_u = zero_free_values(U(0.0))
  # global ηϕfₙₕ = interpolate(0.0,ΗΦf)
  # global ϕfₙₕ = interpolate(ϕin(0),Φf(0.0))
  # global fv_ϕf = zero_free_values(Φf(0.0))
  # #global ηϕpₙₕ = interpolate(0.0,ΗΦp)
  # #global ϕpₙₕ = interpolate(ϕin(0),Φp(0.0))
  # #global fv_ϕp = zero_free_values(Φp(0.0))

  # Physics parameters
  @unpack μ,ρw,ρs,𝒟,K,C,T = params
  ν = μ/ρw

#= Remove for the moment, no stabilization
  # Stabilization Parameters
  c₁ = 4.0
  c₂ = 2.0
  cc = 0.0
  h2 = CellField(get_cell_measure(Ω),Ω)
  h = CellField(lazy_map(dx->dx^(1/2),get_cell_measure(Ω)),Ω)
  τₘ = 1/(c₁*ν/h2 + c₂*(meas∘uₙₕ)/h)
<<<<<<< HEAD
  τc = cc *(h2/(c₁*τₘ))
  τₘᵩ(u) = 1/(c₁*(𝒟)/h2 + c₂*((u⋅u).^(1/2))/h)
  β = 1.0

  # Auxiliar jump Operators
  jumpfpn(uf,up) = uf.⁺⋅nfp.⁺ - up.⁻⋅nfp.⁺
  jumpfp(uf,up) = uf.⁺ - up.⁻
  meanfp(uf,up) = uf.⁺ + up.⁻
  ny = VectorValue(0.0,1.0)

  # Operators
  res(t,(u,pf,pp,ϕf,ϕp,ηϕf,ηϕp),(v,qf,qp,ψf,ψp,κf,κp)) =
    ∫( (∂t(u) + (u⋅∇(u))) ⋅ v + ν*(∇(u)⊙∇(v)) +
       τₘ*((∇(u)'⋅u - ηₙₕ)⋅(∇(v)'⋅u)) + τc*((∇⋅u)*(∇⋅v)) )dΩ +
    ∫( qf*(∇⋅u) - pf*(∇⋅v) + (∂t(ϕf) + (u⋅∇(ϕf))) ⋅ ψf + 𝒟*(∇(ϕf)⊙∇(ψf)) +
       τₘᵩ(u)*((∇(ϕf)'⋅u - ηϕf)⋅((∇(ψf)'⋅u)-κf)) )dΩf +
    ∫( qp*(∇⋅u) - pp*(∇⋅v) + (∂t(ϕp) + (u⋅∇(ϕp))) ⋅ ψp + 𝒟*(∇(ϕp)⊙∇(ψp)) +
       τₘᵩ(u)*((∇(ϕp)'⋅u - ηϕp)⋅((∇(ψp)'⋅u)-κp)) )dΩp +
    ∫( nfp.⁺⋅(jumpfpn(pf,pp) - ν*(jump(∇(u)⋅nfp)))*(mean(v)⋅nfp.⁺)  +
       nfp.⁺⋅((jumpfpn(qf,qp) - ν*(jump(∇(v)⋅nfp))) + β/h*(mean(v)⋅nfp.⁺))*(mean(u)⋅nfp.⁺ - K*(jumpfp(pf,pp)- C*T*jumpfp(ϕf,ϕp)) ) -
       (mean(u)⋅nfp.⁺)*(jumpfp(ϕf,ϕp)*meanfp(ψf,ψp)) - 𝒟*(meanfp(∇(ϕf),∇(ϕp))⋅jumpfpn(ψf,ψp)) )dΓfp +
    # ∫( (mean(u)⋅nfp.⁺)*(jumpfp(ϕf,ϕp)*meanfp(ψf,ψp)) + 𝒟*(meanfp(∇(ϕf),∇(ϕp))⋅jumpfpn(ψf,ψp)) -
    # ∫(  𝒟*(jumpfpn(∇(ϕf),∇(ϕp))⋅meanfp(ψf,ψp)) + 𝒟*(meanfp(∇(ϕf),∇(ϕp))⋅jumpfpn(ψf,ψp)) -
        # 1/ρw*(1/K*(mean(u)⋅nfp.⁺)*(mean(v)⋅nfp.⁺) + C*T*(jumpfp(ϕf,ϕp)*(mean(v)⋅nfp.⁺))) + ν*(jump(∇(u)⋅nfp)⋅mean(v)))dΓfp +
    ∫( pout*nout⋅v )dΓout
  jac(t,(u,pf,pp,ϕf,ϕp,ηϕf,ηϕp),(du,dpf,dpp,dϕf,dϕp,dηϕf,dηϕp),(v,qf,qp,ψf,ψp,κf,κp)) =
    ∫( ((du⋅∇(u)) + (u⋅∇(du))) ⋅ v + μ*(∇(du)⊙∇(v)) +
        τₘ*((∇(u)'⋅u - ηₙₕ)⋅(∇(v)'⋅du) + (∇(du)'⋅u + ∇(u)'⋅du)⋅(∇(v)'⋅u)) + τc*((∇⋅du)*(∇⋅v)))dΩ +
    ∫( qf*(∇⋅du) - dpf*(∇⋅v) + ((u⋅∇(dϕf)) + (du⋅∇(ϕf))) ⋅ ψf + 𝒟*(∇(dϕf)⊙∇(ψf)) +
        τₘᵩ(u)*( (∇(ϕf)'⋅u )⋅(∇(ψf)'⋅du) + (∇(dϕf)'⋅u + ∇(ϕf)'⋅du - dηϕf)⋅(∇(ψf)'⋅u) - (∇(dϕf)'⋅u + ∇(ϕf)'⋅du - dηϕf)⋅κf ))dΩf +
    ∫( qp*(∇⋅du) - dpp*(∇⋅v) + ρw*((u⋅∇(dϕp)) + (du⋅∇(ϕp))) ⋅ ψp + 𝒟*(∇(dϕp)⊙∇(ψp)) +
        τₘᵩ(u)*( (∇(ϕp)'⋅u )⋅(∇(ψp)'⋅du) + (∇(dϕp)'⋅u + ∇(ϕp)'⋅du - dηϕp)⋅(∇(ψp)'⋅u) - (∇(dϕp)'⋅u + ∇(ϕp)'⋅du - dηϕp)⋅κp ))dΩp +
    ∫( nfp.⁺⋅(jumpfpn(dpf,dpp) - ν*(jump(∇(du)⋅nfp)))*(mean(v)⋅nfp.⁺) +
       nfp.⁺⋅((jumpfpn(qf,qp) - ν*(jump(∇(v)⋅nfp))) + β/h*(mean(v)⋅nfp.⁺))*(mean(du)⋅nfp.⁺ - K*(jumpfp(dpf,dpp)-C*T*jumpfp(dϕf,dϕp)) ) -
       (mean(du)⋅nfp.⁺)*(jumpfp(ϕf,ϕp)*meanfp(ψf,ψp)) - (mean(u)⋅nfp.⁺)*(jumpfp(dϕf,dϕp)*meanfp(ψf,ψp)) - 𝒟*(meanfp(∇(dϕf),∇(dϕp))⋅jumpfpn(ψf,ψp)) )dΓfp
    # ∫( ((mean(du)⋅nfp.⁺)*(jumpfp(ϕf,ϕp)*meanfp(ψf,ψp)) + (mean(u)⋅nfp.⁺)*(jumpfp(dϕf,dϕp)*meanfp(ψf,ψp))) +
    # ∫( 𝒟*(jumpfpn(∇(dϕf),∇(dϕp))⋅meanfp(ψf,ψp)) +
        # 𝒟*(meanfp(∇(dϕf),∇(dϕp))⋅jumpfpn(ψf,ψp)) -
          # 1/ρw*(1/K*(mean(du)⋅nfp.⁺)*(mean(v)⋅nfp.⁺) + C*T*(jumpfp(dϕf,dϕp)*(mean(v)⋅nfp.⁺))) + ν*(jump(∇(du)⋅nfp)⋅mean(v)))dΓfp
  jac_t(t,(u,pf,pp,ϕf,ϕp,ηϕf,ηϕp),(dut,dpft,dppt,dϕft,dϕpt,dηϕft,dηϕpt),(v,qf,qp,ψf,ψp,κf,κp)) =
    ∫( (dut) ⋅ v + (dϕft) ⋅ ψf )dΩf + ∫( (dut) ⋅ v + (dϕpt) ⋅ ψp )dΩp
  op = TransientFEOperator(res,jac,jac_t,X,Y)

  # Orthogonal projection
  aη(η,κ) = ∫( τₘ*(η⋅κ) )dΩ
  bη(κ) = ∫( τₘ*((∇(uₙₕ)'⋅uₙₕ)⋅κ) )dΩ
  # aηϕf(η,κ) = ∫( τₘᵩ*(η⋅κ) )dΩf
  # bηϕf(κ) = ∫( τₘᵩ*((∇(ϕfₙₕ)'⋅uₙₕ)⋅κ) )dΩf
  # aηϕp(η,κ) = ∫( τₘᵩ*(η⋅κ) )dΩp
  # bηϕp(κ) = ∫( τₘᵩ*((∇(ϕpₙₕ)'⋅uₙₕ)⋅κ) )dΩf
  op_proj = AffineFEOperator(aη,bη,Η,V)
  # op_proj_ϕf = AffineFEOperator(aηϕf,bηϕf,ΗΦf,Ψf)
  # op_proj_ϕp = AffineFEOperator(aηϕp,bηϕp,ΗΦp,Ψp)
  ls_proj = LUSolver()
=======
  τc = 0.0*cc *(h2/(c₁*τₘ))
  τₘᵩ = 1/(c₁*(𝒟)/h2)# + c₂*(meas∘uₙₕ)/h)
=# 
  # Auxiliar jump Operators
  #jumpfpn(uf,up) = uf.⁺⋅nfp.⁺ - up.⁻⋅nfp.⁺
  #jumpfp(uf,up) = uf.⁺ - up.⁻
  #meanfp(uf,up) = uf.⁺ + up.⁻

#  mean(u))⋅(jumpfp(ϕf,ϕp)*meanfp(ψf,ψp)

  # Operators
  res(t,(u,pf,ϕf),(v,qf,ψf)) = ∫( (∂t(u) + (u⋅∇(u))) ⋅ v + ν*(∇(u)⊙∇(v)) )dΩ+
                              ∫( qf*(∇⋅u) - pf*(∇⋅v) + ρw*(∂t(ϕf) + (u⋅∇(ϕf)) ) ⋅ ψf + ρw*𝒟*(∇(ϕf)⊙∇(ψf)) )dΩ -
                              ∫( ν*∇(u)⋅nfp⋅ v)dΓfp + ∫( pout*nout⋅v )dΓout + ∫((1/K*u ⋅ nfp + C*T*ϕf)⋅nfp⋅ v)dΓfp - ∫((ρw*(u ⋅ nfp)⋅ϕf)⋅ψf )dΓfp 
  jac(t,(u,pf,ϕf),(du,dpf,dϕf),(v,qf,ψf)) = ∫( ((du⋅∇(u)) + (u⋅∇(du))) ⋅ v + ν*(∇(du)⊙∇(v)) + qf*(∇⋅du))dΩ + ∫((du⋅∇(ϕf)) ⋅ ψf)dΩ - ∫(((ν*∇(du)⋅nfp) - (du⋅nfp/K)*nfp)⋅v)dΓfp - ∫((ρw*(du ⋅ nfp)⋅ϕf)⋅ψf )dΓfp -
                                          ∫(dpf*(∇⋅v))dΩ +
                                          ∫( ρw*(u⋅∇(dϕf))⋅ ψf + 𝒟*(∇(dϕf)⊙∇(ψf)))dΩ + ∫(((C*T*dϕf)⋅nfp) ⋅ v )dΓfp - ∫((ρw*(u ⋅ nfp)⋅dϕf)⋅ψf )dΓfp 
  jac_t(t,(u,pf,ϕ),(dut,dpft,dϕft),(v,qf,ψf)) = ∫( (dut) ⋅ v + ρw*(dϕft) ⋅ ψf )dΩ 
  
  # res(t,(u,pf,ϕf),(v,qf,ψf)) = ∫( (∂t(u) + (u⋅∇(u))) ⋅ v + ν*(∇(u)⊙∇(v)) )dΩ+
  #                             ∫( qf*(∇⋅u) - pf*(∇⋅v) + ρw*(∂t(ϕf) + (u⋅∇(ϕf))) ⋅ ψf + ρw*𝒟*(∇(ϕf)⊙∇(ψf)) )dΩ -
  #                             ∫(ν*∇(u)⋅nfp⋅ v)dΓfp + ∫( pout*nout⋅v )dΓout + ∫((1/K*u ⋅ nfp + C*T*ϕf)⋅nfp⋅ v)dΓfp - ∫((ρw*(u ⋅ nfp)⋅ϕf)⋅ψf )dΓfp 
  # jac(t,(u,pf,ϕf),(du,dpf,dϕf),(v,qf,ψf)) = ∫( ((du⋅∇(u)) + (u⋅∇(du))) ⋅ v + ν*(∇(du)⊙∇(v)))dΩ + ∫((du⋅∇(ϕf)) ⋅ ψf)dΩ - ∫(((ν*∇(du)⋅nfp) + (du⋅nfp/K)*nfp)⋅v)dΓfp - ∫((ρw*(du ⋅ nfp)⋅ϕf)⋅ψf )dΓfp -
  #                                         ∫(dpf*(∇⋅v))dΩ +
  #                                         ∫(ρw*((u⋅∇(dϕf))⋅ ψf + 𝒟*(∇(dϕf)⊙∇(ψf))))dΩ + ∫(((C*T*dϕf)⋅nfp) ⋅ v )dΓfp - ∫((ρw*(u ⋅ nfp)⋅dϕf)⋅ψf )dΓfp 
  # jac_t(t,(u,pf,ϕ),(dut,dpft,dϕft),(v,qf,ψf)) = ∫( (dut) ⋅ v + ρw*(dϕft) ⋅ ψf )dΩ 
  op = TransientFEOperator(res,jac,jac_t,X,Y)

  # # Orthogonal projection
  # aη(η,κ) = ∫( τₘ*(η⋅κ) )dΩ
  # bη(κ) = ∫( τₘ*((∇(uₙₕ)'⋅uₙₕ)⋅κ) )dΩ
  # aηϕf(η,κ) = ∫( (η⋅κ) )dΩf
  # #bηϕf(κ) = ∫( ((∇(ϕfₙₕ)'⋅uₙₕ)⋅κ) )dΩ
  # #aηϕp(η,κ) = ∫( (η⋅κ) )dΩp
  # #bηϕp(κ) = ∫( ((∇(ϕpₙₕ)'⋅uₙₕ)⋅κ) )dΩf
  # op_proj = AffineFEOperator(aη,bη,Η,V)
  # op_proj_ϕf = AffineFEOperator(aηϕf,bηϕf,ΗΦf,Ψf)
  # #op_proj_ϕp = AffineFEOperator(aηϕp,bηϕp,ΗΦp,Ψp)
  # ls_proj = LUSolver()
>>>>>>> d3e327a1

  # Solver
  @unpack Δt,tf = params
  nls = NLSolver(show_trace=true,method=:newton,iterations=5)
  ode_solver = ThetaMethod(nls,Δt,1.0)

  # solution
  xₕₜ = solve(ode_solver,op,xₕ₀,0.0,tf)

  # Post-processing
  filename = datadir("sims","sol")
  createpvd(filename) do pvd
<<<<<<< HEAD
    for ((uₕ,pfₕ,ppₕ,ϕfₕ,ϕpₕ,ηϕfₕ,ηϕpₕ),t) in xₕₜ
      pvd[t] = createvtk(Ω,filename*"_$t",cellfields=["u"=>uₕ,"pf"=>pfₕ,"pp"=>ppₕ,"phif"=>ϕfₕ,"phip"=>ϕpₕ,"eta_u"=>ηₙₕ,"eta_phif"=>ηϕfₕ,"eta_phip"=>ηϕpₕ,"un"=>uₙₕ,"phifn"=>ϕfₙₕ,"phipn"=>ϕpₙₕ],order=order)
      uₙₕ = interpolate!(uₕ,fv_u,U(t))
      # ϕfₙₕ = interpolate!(ϕfₕ,fv_ϕf,Φf(t))
      # ϕpₙₕ = interpolate!(ϕpₕ,fv_ϕp,Φp(t))
      ηₙₕ = solve(ls_proj,op_proj)
      # ηϕfₙₕ = solve(ls_proj,op_proj_ϕf)
      # ηϕpₙₕ = solve(ls_proj,op_proj_ϕp)
=======
    for ((uₕ,pfₕ,ϕfₕ),t) in xₕₜ
      pvd[t] = createvtk(Ω,filename*"_$t",cellfields=["u"=>uₕ,"pf"=>pfₕ,"phif"=>ϕfₕ],order=order)
      # uₙₕ = interpolate!(uₕ,fv_u,U(t))
      # ϕfₙₕ = interpolate!(ϕfₕ,fv_ϕf,Φf(t))
      # #ϕpₙₕ = interpolate!(ϕpₕ,fv_ϕp,Φp(t))
      # ηₙₕ = solve(ls_proj,op_proj)
      # ηϕfₙₕ = solve(ls_proj,op_proj_ϕf)
      # #ηϕpₙₕ = solve(ls_proj,op_proj_ϕp)
>>>>>>> d3e327a1
    end
  end

  return nothing

end

"""
NavierStokes_ConvectionDiffusion_params

This type defines a Parameters object with the default parameters for the
  NS_CD problem.
"""
@with_kw struct NavierStokes_ConvectionDiffusion_params
  H::Float64 = 1.0 # Height of the half-channel
  L::Float64 = 1.0 # Length of the channel
  μ::Float64 = 1.0e-0 # Dynamic viscosity
  𝒟::Float64 = 1.69e-0 # Diffusion coefficient
  K::Float64 = 3.6e-0 # Permeability of the membrane
  C::Float64 = 0.2641 # Concentration vs osmotic pressure coefficient
  T::Float64 = 298.0 # Temperature
  ρw::Float64 = 1.0e0 # Density of water
  ρs::Float64 = 1.0e0 # Density of salt
  nex::Int = 2 # Number of elements in x direction
  ney ::Int = 2 # Number of elements in y direction
  order::Int = 2 # Order of the finite elements
  U∞::Float64 = 0.06 # Inlet velocity
  ϕ∞::Float64 = 35000 # Initial feed concentration
  Δt::Float64 = 0.1 # Time step
  tf::Float64 = 0.1 # Final time
end
end<|MERGE_RESOLUTION|>--- conflicted
+++ resolved
@@ -76,7 +76,7 @@
       push!(array, (y_avg ≈ H) && (x_min > 0.0))
     end
     return array
-end 
+end
 =#
 
   # Define boundary tags
@@ -110,16 +110,6 @@
   nout = get_normal_vector(Γout)
 
   # Boundary condition
-<<<<<<< HEAD
-  @unpack U∞,ϕ∞ = params
-  uin((x,y),t) = VectorValue(3/2*U∞*(1.0-(y/H)^2),0.0)*(y<H) + VectorValue(0.0,0.0)*(y>=H)
-  uin(t::Real) = x -> uin(x,t)
-  utop((x,y),t) = VectorValue(0.0,0.0)
-  utop(t::Real) = x -> utop(x,t)
-  ϕin((x,y),t) = ϕ∞ * (y<H)
-  ϕin(t::Real) = x -> ϕin(x,t)
-  pout((x,y)) = 1.0e2 * (y<H)
-=======
   @unpack U∞ = params
   uin((x,y),t) = VectorValue(3/2*U∞*(1.0-(y/H)^2),0.0) #*(y<H) + VectorValue(0.0,0.0)*(y>=H)
   uin(t::Real) = x -> uin(x,t)
@@ -128,18 +118,13 @@
   ϕin((x,y),t) = 35000 #* (y<H)
   ϕin(t::Real) = x -> ϕin(x,t)
   pout((x,y)) = 6.0e3 #* (y<H)
->>>>>>> d3e327a1
 
   # Define the finite element spaces
   @unpack order = params
   reffeᵤ = ReferenceFE(lagrangian,VectorValue{2,Float64},order)
   reffeₚ = ReferenceFE(lagrangian,Float64,order-1)
   reffeᵩ = ReferenceFE(lagrangian,Float64,order-1)
-<<<<<<< HEAD
-  V = TestFESpace(Ω,reffeᵤ, conformity=:H1, dirichlet_tags=["inlet","top","bottom","interface"],dirichlet_masks=[(true,true),(true,true),(false,true),(true,false)])
-=======
   V = TestFESpace(Ω,reffeᵤ, conformity=:C0, dirichlet_tags=["inlet","bottom","top","outlet"],dirichlet_masks=[(true,true),(true,false),(true,false),(false,false)]) #only for U, first is Ux, second is Uy
->>>>>>> d3e327a1
   U = TransientTrialFESpace(V, [uin,utop,utop,utop])
   Qf = TestFESpace(Ω,reffeₚ, conformity=:C0, dirichlet_tags=["outlet"])
   #Qp = TestFESpace(Ωp,reffeₚ, conformity=:C0)
@@ -147,16 +132,6 @@
   #Pp = TrialFESpace(Qp)
   Ψf = TestFESpace(Ω,reffeᵩ, conformity=:H1, dirichlet_tags=["inlet"])
   Φf = TransientTrialFESpace(Ψf,ϕin)
-<<<<<<< HEAD
-  Ψp = TestFESpace(Ωp,reffeᵩ, conformity=:H1, dirichlet_tags=["inlet"])
-  Φp = TransientTrialFESpace(Ψp,ϕin)
-  ΗΦf = TrialFESpace(Ψf,0.0)
-  ΗΦp = TrialFESpace(Ψp,0.0)
-  X = TransientMultiFieldFESpace([U,Pf,Pp,Φf,Φp,ΗΦf,ΗΦp])
-  Y = MultiFieldFESpace([V,Qf,Qp,Ψf,Ψp,Ψf,Ψp])
-
-  Η = TrialFESpace(V, [utop(0.0),utop(0.0),utop(0.0),utop(0.0)])
-=======
   #Ψp = TestFESpace(Ωp,reffeᵩ, conformity=:H1, dirichlet_tags=["inlet"])
   #Φp = TransientTrialFESpace(Ψp,ϕin)
   X = TransientMultiFieldFESpace([U,Pf,Φf])
@@ -165,7 +140,6 @@
   #Η = TrialFESpace(V, [utop(0.0),utop(0.0),utop(0.0),utop(0.0)])
   #ΗΦf = TrialFESpace(Ψf,0.0)
   #ΗΦp = TrialFESpace(Ψp,0.0)
->>>>>>> d3e327a1
 
   # Initial solution
   xₕ₀ = interpolate_everywhere([uin(0.0),0.0,ϕin(0.0)],X(0.0))
@@ -204,65 +178,9 @@
   h2 = CellField(get_cell_measure(Ω),Ω)
   h = CellField(lazy_map(dx->dx^(1/2),get_cell_measure(Ω)),Ω)
   τₘ = 1/(c₁*ν/h2 + c₂*(meas∘uₙₕ)/h)
-<<<<<<< HEAD
-  τc = cc *(h2/(c₁*τₘ))
-  τₘᵩ(u) = 1/(c₁*(𝒟)/h2 + c₂*((u⋅u).^(1/2))/h)
-  β = 1.0
-
-  # Auxiliar jump Operators
-  jumpfpn(uf,up) = uf.⁺⋅nfp.⁺ - up.⁻⋅nfp.⁺
-  jumpfp(uf,up) = uf.⁺ - up.⁻
-  meanfp(uf,up) = uf.⁺ + up.⁻
-  ny = VectorValue(0.0,1.0)
-
-  # Operators
-  res(t,(u,pf,pp,ϕf,ϕp,ηϕf,ηϕp),(v,qf,qp,ψf,ψp,κf,κp)) =
-    ∫( (∂t(u) + (u⋅∇(u))) ⋅ v + ν*(∇(u)⊙∇(v)) +
-       τₘ*((∇(u)'⋅u - ηₙₕ)⋅(∇(v)'⋅u)) + τc*((∇⋅u)*(∇⋅v)) )dΩ +
-    ∫( qf*(∇⋅u) - pf*(∇⋅v) + (∂t(ϕf) + (u⋅∇(ϕf))) ⋅ ψf + 𝒟*(∇(ϕf)⊙∇(ψf)) +
-       τₘᵩ(u)*((∇(ϕf)'⋅u - ηϕf)⋅((∇(ψf)'⋅u)-κf)) )dΩf +
-    ∫( qp*(∇⋅u) - pp*(∇⋅v) + (∂t(ϕp) + (u⋅∇(ϕp))) ⋅ ψp + 𝒟*(∇(ϕp)⊙∇(ψp)) +
-       τₘᵩ(u)*((∇(ϕp)'⋅u - ηϕp)⋅((∇(ψp)'⋅u)-κp)) )dΩp +
-    ∫( nfp.⁺⋅(jumpfpn(pf,pp) - ν*(jump(∇(u)⋅nfp)))*(mean(v)⋅nfp.⁺)  +
-       nfp.⁺⋅((jumpfpn(qf,qp) - ν*(jump(∇(v)⋅nfp))) + β/h*(mean(v)⋅nfp.⁺))*(mean(u)⋅nfp.⁺ - K*(jumpfp(pf,pp)- C*T*jumpfp(ϕf,ϕp)) ) -
-       (mean(u)⋅nfp.⁺)*(jumpfp(ϕf,ϕp)*meanfp(ψf,ψp)) - 𝒟*(meanfp(∇(ϕf),∇(ϕp))⋅jumpfpn(ψf,ψp)) )dΓfp +
-    # ∫( (mean(u)⋅nfp.⁺)*(jumpfp(ϕf,ϕp)*meanfp(ψf,ψp)) + 𝒟*(meanfp(∇(ϕf),∇(ϕp))⋅jumpfpn(ψf,ψp)) -
-    # ∫(  𝒟*(jumpfpn(∇(ϕf),∇(ϕp))⋅meanfp(ψf,ψp)) + 𝒟*(meanfp(∇(ϕf),∇(ϕp))⋅jumpfpn(ψf,ψp)) -
-        # 1/ρw*(1/K*(mean(u)⋅nfp.⁺)*(mean(v)⋅nfp.⁺) + C*T*(jumpfp(ϕf,ϕp)*(mean(v)⋅nfp.⁺))) + ν*(jump(∇(u)⋅nfp)⋅mean(v)))dΓfp +
-    ∫( pout*nout⋅v )dΓout
-  jac(t,(u,pf,pp,ϕf,ϕp,ηϕf,ηϕp),(du,dpf,dpp,dϕf,dϕp,dηϕf,dηϕp),(v,qf,qp,ψf,ψp,κf,κp)) =
-    ∫( ((du⋅∇(u)) + (u⋅∇(du))) ⋅ v + μ*(∇(du)⊙∇(v)) +
-        τₘ*((∇(u)'⋅u - ηₙₕ)⋅(∇(v)'⋅du) + (∇(du)'⋅u + ∇(u)'⋅du)⋅(∇(v)'⋅u)) + τc*((∇⋅du)*(∇⋅v)))dΩ +
-    ∫( qf*(∇⋅du) - dpf*(∇⋅v) + ((u⋅∇(dϕf)) + (du⋅∇(ϕf))) ⋅ ψf + 𝒟*(∇(dϕf)⊙∇(ψf)) +
-        τₘᵩ(u)*( (∇(ϕf)'⋅u )⋅(∇(ψf)'⋅du) + (∇(dϕf)'⋅u + ∇(ϕf)'⋅du - dηϕf)⋅(∇(ψf)'⋅u) - (∇(dϕf)'⋅u + ∇(ϕf)'⋅du - dηϕf)⋅κf ))dΩf +
-    ∫( qp*(∇⋅du) - dpp*(∇⋅v) + ρw*((u⋅∇(dϕp)) + (du⋅∇(ϕp))) ⋅ ψp + 𝒟*(∇(dϕp)⊙∇(ψp)) +
-        τₘᵩ(u)*( (∇(ϕp)'⋅u )⋅(∇(ψp)'⋅du) + (∇(dϕp)'⋅u + ∇(ϕp)'⋅du - dηϕp)⋅(∇(ψp)'⋅u) - (∇(dϕp)'⋅u + ∇(ϕp)'⋅du - dηϕp)⋅κp ))dΩp +
-    ∫( nfp.⁺⋅(jumpfpn(dpf,dpp) - ν*(jump(∇(du)⋅nfp)))*(mean(v)⋅nfp.⁺) +
-       nfp.⁺⋅((jumpfpn(qf,qp) - ν*(jump(∇(v)⋅nfp))) + β/h*(mean(v)⋅nfp.⁺))*(mean(du)⋅nfp.⁺ - K*(jumpfp(dpf,dpp)-C*T*jumpfp(dϕf,dϕp)) ) -
-       (mean(du)⋅nfp.⁺)*(jumpfp(ϕf,ϕp)*meanfp(ψf,ψp)) - (mean(u)⋅nfp.⁺)*(jumpfp(dϕf,dϕp)*meanfp(ψf,ψp)) - 𝒟*(meanfp(∇(dϕf),∇(dϕp))⋅jumpfpn(ψf,ψp)) )dΓfp
-    # ∫( ((mean(du)⋅nfp.⁺)*(jumpfp(ϕf,ϕp)*meanfp(ψf,ψp)) + (mean(u)⋅nfp.⁺)*(jumpfp(dϕf,dϕp)*meanfp(ψf,ψp))) +
-    # ∫( 𝒟*(jumpfpn(∇(dϕf),∇(dϕp))⋅meanfp(ψf,ψp)) +
-        # 𝒟*(meanfp(∇(dϕf),∇(dϕp))⋅jumpfpn(ψf,ψp)) -
-          # 1/ρw*(1/K*(mean(du)⋅nfp.⁺)*(mean(v)⋅nfp.⁺) + C*T*(jumpfp(dϕf,dϕp)*(mean(v)⋅nfp.⁺))) + ν*(jump(∇(du)⋅nfp)⋅mean(v)))dΓfp
-  jac_t(t,(u,pf,pp,ϕf,ϕp,ηϕf,ηϕp),(dut,dpft,dppt,dϕft,dϕpt,dηϕft,dηϕpt),(v,qf,qp,ψf,ψp,κf,κp)) =
-    ∫( (dut) ⋅ v + (dϕft) ⋅ ψf )dΩf + ∫( (dut) ⋅ v + (dϕpt) ⋅ ψp )dΩp
-  op = TransientFEOperator(res,jac,jac_t,X,Y)
-
-  # Orthogonal projection
-  aη(η,κ) = ∫( τₘ*(η⋅κ) )dΩ
-  bη(κ) = ∫( τₘ*((∇(uₙₕ)'⋅uₙₕ)⋅κ) )dΩ
-  # aηϕf(η,κ) = ∫( τₘᵩ*(η⋅κ) )dΩf
-  # bηϕf(κ) = ∫( τₘᵩ*((∇(ϕfₙₕ)'⋅uₙₕ)⋅κ) )dΩf
-  # aηϕp(η,κ) = ∫( τₘᵩ*(η⋅κ) )dΩp
-  # bηϕp(κ) = ∫( τₘᵩ*((∇(ϕpₙₕ)'⋅uₙₕ)⋅κ) )dΩf
-  op_proj = AffineFEOperator(aη,bη,Η,V)
-  # op_proj_ϕf = AffineFEOperator(aηϕf,bηϕf,ΗΦf,Ψf)
-  # op_proj_ϕp = AffineFEOperator(aηϕp,bηϕp,ΗΦp,Ψp)
-  ls_proj = LUSolver()
-=======
   τc = 0.0*cc *(h2/(c₁*τₘ))
   τₘᵩ = 1/(c₁*(𝒟)/h2)# + c₂*(meas∘uₙₕ)/h)
-=# 
+=#
   # Auxiliar jump Operators
   #jumpfpn(uf,up) = uf.⁺⋅nfp.⁺ - up.⁻⋅nfp.⁺
   #jumpfp(uf,up) = uf.⁺ - up.⁻
@@ -273,19 +191,19 @@
   # Operators
   res(t,(u,pf,ϕf),(v,qf,ψf)) = ∫( (∂t(u) + (u⋅∇(u))) ⋅ v + ν*(∇(u)⊙∇(v)) )dΩ+
                               ∫( qf*(∇⋅u) - pf*(∇⋅v) + ρw*(∂t(ϕf) + (u⋅∇(ϕf)) ) ⋅ ψf + ρw*𝒟*(∇(ϕf)⊙∇(ψf)) )dΩ -
-                              ∫( ν*∇(u)⋅nfp⋅ v)dΓfp + ∫( pout*nout⋅v )dΓout + ∫((1/K*u ⋅ nfp + C*T*ϕf)⋅nfp⋅ v)dΓfp - ∫((ρw*(u ⋅ nfp)⋅ϕf)⋅ψf )dΓfp 
+                              ∫( ν*∇(u)⋅nfp⋅ v)dΓfp + ∫( pout*nout⋅v )dΓout + ∫((1/K*u ⋅ nfp + C*T*ϕf)⋅nfp⋅ v)dΓfp - ∫((ρw*(u ⋅ nfp)⋅ϕf)⋅ψf )dΓfp
   jac(t,(u,pf,ϕf),(du,dpf,dϕf),(v,qf,ψf)) = ∫( ((du⋅∇(u)) + (u⋅∇(du))) ⋅ v + ν*(∇(du)⊙∇(v)) + qf*(∇⋅du))dΩ + ∫((du⋅∇(ϕf)) ⋅ ψf)dΩ - ∫(((ν*∇(du)⋅nfp) - (du⋅nfp/K)*nfp)⋅v)dΓfp - ∫((ρw*(du ⋅ nfp)⋅ϕf)⋅ψf )dΓfp -
                                           ∫(dpf*(∇⋅v))dΩ +
-                                          ∫( ρw*(u⋅∇(dϕf))⋅ ψf + 𝒟*(∇(dϕf)⊙∇(ψf)))dΩ + ∫(((C*T*dϕf)⋅nfp) ⋅ v )dΓfp - ∫((ρw*(u ⋅ nfp)⋅dϕf)⋅ψf )dΓfp 
-  jac_t(t,(u,pf,ϕ),(dut,dpft,dϕft),(v,qf,ψf)) = ∫( (dut) ⋅ v + ρw*(dϕft) ⋅ ψf )dΩ 
-  
+                                          ∫( ρw*(u⋅∇(dϕf))⋅ ψf + 𝒟*(∇(dϕf)⊙∇(ψf)))dΩ + ∫(((C*T*dϕf)⋅nfp) ⋅ v )dΓfp - ∫((ρw*(u ⋅ nfp)⋅dϕf)⋅ψf )dΓfp
+  jac_t(t,(u,pf,ϕ),(dut,dpft,dϕft),(v,qf,ψf)) = ∫( (dut) ⋅ v + ρw*(dϕft) ⋅ ψf )dΩ
+
   # res(t,(u,pf,ϕf),(v,qf,ψf)) = ∫( (∂t(u) + (u⋅∇(u))) ⋅ v + ν*(∇(u)⊙∇(v)) )dΩ+
   #                             ∫( qf*(∇⋅u) - pf*(∇⋅v) + ρw*(∂t(ϕf) + (u⋅∇(ϕf))) ⋅ ψf + ρw*𝒟*(∇(ϕf)⊙∇(ψf)) )dΩ -
-  #                             ∫(ν*∇(u)⋅nfp⋅ v)dΓfp + ∫( pout*nout⋅v )dΓout + ∫((1/K*u ⋅ nfp + C*T*ϕf)⋅nfp⋅ v)dΓfp - ∫((ρw*(u ⋅ nfp)⋅ϕf)⋅ψf )dΓfp 
+  #                             ∫(ν*∇(u)⋅nfp⋅ v)dΓfp + ∫( pout*nout⋅v )dΓout + ∫((1/K*u ⋅ nfp + C*T*ϕf)⋅nfp⋅ v)dΓfp - ∫((ρw*(u ⋅ nfp)⋅ϕf)⋅ψf )dΓfp
   # jac(t,(u,pf,ϕf),(du,dpf,dϕf),(v,qf,ψf)) = ∫( ((du⋅∇(u)) + (u⋅∇(du))) ⋅ v + ν*(∇(du)⊙∇(v)))dΩ + ∫((du⋅∇(ϕf)) ⋅ ψf)dΩ - ∫(((ν*∇(du)⋅nfp) + (du⋅nfp/K)*nfp)⋅v)dΓfp - ∫((ρw*(du ⋅ nfp)⋅ϕf)⋅ψf )dΓfp -
   #                                         ∫(dpf*(∇⋅v))dΩ +
-  #                                         ∫(ρw*((u⋅∇(dϕf))⋅ ψf + 𝒟*(∇(dϕf)⊙∇(ψf))))dΩ + ∫(((C*T*dϕf)⋅nfp) ⋅ v )dΓfp - ∫((ρw*(u ⋅ nfp)⋅dϕf)⋅ψf )dΓfp 
-  # jac_t(t,(u,pf,ϕ),(dut,dpft,dϕft),(v,qf,ψf)) = ∫( (dut) ⋅ v + ρw*(dϕft) ⋅ ψf )dΩ 
+  #                                         ∫(ρw*((u⋅∇(dϕf))⋅ ψf + 𝒟*(∇(dϕf)⊙∇(ψf))))dΩ + ∫(((C*T*dϕf)⋅nfp) ⋅ v )dΓfp - ∫((ρw*(u ⋅ nfp)⋅dϕf)⋅ψf )dΓfp
+  # jac_t(t,(u,pf,ϕ),(dut,dpft,dϕft),(v,qf,ψf)) = ∫( (dut) ⋅ v + ρw*(dϕft) ⋅ ψf )dΩ
   op = TransientFEOperator(res,jac,jac_t,X,Y)
 
   # # Orthogonal projection
@@ -299,7 +217,6 @@
   # op_proj_ϕf = AffineFEOperator(aηϕf,bηϕf,ΗΦf,Ψf)
   # #op_proj_ϕp = AffineFEOperator(aηϕp,bηϕp,ΗΦp,Ψp)
   # ls_proj = LUSolver()
->>>>>>> d3e327a1
 
   # Solver
   @unpack Δt,tf = params
@@ -312,16 +229,6 @@
   # Post-processing
   filename = datadir("sims","sol")
   createpvd(filename) do pvd
-<<<<<<< HEAD
-    for ((uₕ,pfₕ,ppₕ,ϕfₕ,ϕpₕ,ηϕfₕ,ηϕpₕ),t) in xₕₜ
-      pvd[t] = createvtk(Ω,filename*"_$t",cellfields=["u"=>uₕ,"pf"=>pfₕ,"pp"=>ppₕ,"phif"=>ϕfₕ,"phip"=>ϕpₕ,"eta_u"=>ηₙₕ,"eta_phif"=>ηϕfₕ,"eta_phip"=>ηϕpₕ,"un"=>uₙₕ,"phifn"=>ϕfₙₕ,"phipn"=>ϕpₙₕ],order=order)
-      uₙₕ = interpolate!(uₕ,fv_u,U(t))
-      # ϕfₙₕ = interpolate!(ϕfₕ,fv_ϕf,Φf(t))
-      # ϕpₙₕ = interpolate!(ϕpₕ,fv_ϕp,Φp(t))
-      ηₙₕ = solve(ls_proj,op_proj)
-      # ηϕfₙₕ = solve(ls_proj,op_proj_ϕf)
-      # ηϕpₙₕ = solve(ls_proj,op_proj_ϕp)
-=======
     for ((uₕ,pfₕ,ϕfₕ),t) in xₕₜ
       pvd[t] = createvtk(Ω,filename*"_$t",cellfields=["u"=>uₕ,"pf"=>pfₕ,"phif"=>ϕfₕ],order=order)
       # uₙₕ = interpolate!(uₕ,fv_u,U(t))
@@ -330,7 +237,6 @@
       # ηₙₕ = solve(ls_proj,op_proj)
       # ηϕfₙₕ = solve(ls_proj,op_proj_ϕf)
       # #ηϕpₙₕ = solve(ls_proj,op_proj_ϕp)
->>>>>>> d3e327a1
     end
   end
 
