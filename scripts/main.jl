--- conflicted
+++ resolved
@@ -17,10 +17,9 @@
 """
 )
 
-# params = NavierStokes_ConvectionDiffusion_params()
-# solve_NSCD(params)
+params = NavierStokes_ConvectionDiffusion_params()
+solve_NSCD(params)
 
-<<<<<<< HEAD
 params = NavierStokes_ConvectionDiffusion_params(
   H=7.4e-4,#4.0e-2,
   L=1.5e-2,#1.0,
@@ -28,30 +27,10 @@
   𝒟=1.5e-9,#1.29e-9,
   K=1/(8.41e10),#3.6e-12,
   ρw=1.0272e3,#1.0e3,
-=======
-# params = NavierStokes_ConvectionDiffusion_params(
-#   H=4.0e-2,
-#   L=1.0,
-#   μ=1.0e-3,
-#   𝒟=1.29e-9,
-#   K=3.6e-12,
-#   ρw=1.0e3,
-#   order=2,
-#   nex=40,ney=20,tf=2e-5,Δt=1e-5)
-# solve_NSCD(params)
-# params = NavierStokes_ConvectionDiffusion_params(
-#   H=7.4e-4,
-#   L=1.5e-2,
-#   μ=1.0,#8.9e-4,
-#   𝒟=1.5e-9,
-#   K=1.0,#1.19e-11,
-#   C=0.0,#4955.144,
-#   T=1.0,
-#   ρw=1.027e3,
-#   order=2,
-#   nex=40,ney=40,
-#   ϕ∞=35000.0)
-# solve_NSCD(params)
+  order=2,
+  nex=40,ney=40,
+  ϕ∞=35000.0)
+solve_NSCD(params)
 
 params = NavierStokes_ConvectionDiffusion_static_params(ney=6)
 solve_NSCD_static(params)
@@ -64,7 +43,6 @@
   𝒟=1.5e-9,
   U∞=0.129,
   ϕ∞=600,
->>>>>>> 39f1bb1a
   order=2,
   nex=200,ney=40,
 )
